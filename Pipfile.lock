--- conflicted
+++ resolved
@@ -1,11 +1,7 @@
 {
     "_meta": {
         "hash": {
-<<<<<<< HEAD
-            "sha256": "c8dcea0753db7c0092d2408b8e6a5986390fc3544fc3cc28f79072ee8779bf82"
-=======
             "sha256": "363100fa491c1cf6a5570084d4ce82059cb3feaa35458ca02aa9aaf0459ffde1"
->>>>>>> 9b2eed00
         },
         "pipfile-spec": 6,
         "requires": {
@@ -162,7 +158,6 @@
             "index": "pypi",
             "version": "==1.7.0"
         },
-<<<<<<< HEAD
         "click": {
             "hashes": [
                 "sha256:7682dc8afb30297001674575ea00d1814d808d6a36af415a82bd481d37ba7b8e",
@@ -170,7 +165,7 @@
             ],
             "markers": "python_version >= '3.7'",
             "version": "==8.1.3"
-=======
+        },
         "cached-property": {
             "hashes": [
                 "sha256:9fa5755838eecbb2d234c3aa390bd80fbd3ac6b6869109bfc1b499f7bd89a130",
@@ -207,8 +202,6 @@
             ],
             "markers": "python_full_version >= '3.6.0'",
             "version": "==2.1.1"
->>>>>>> 9b2eed00
-        },
         "colorama": {
             "hashes": [
                 "sha256:854bf444933e37f5824ae7bfc1e98d5bce2ebe4160d46b5edf346a89358e99da",
@@ -217,7 +210,6 @@
             "markers": "python_version >= '2.7' and python_version not in '3.0, 3.1, 3.2, 3.3, 3.4'",
             "version": "==0.4.5"
         },
-<<<<<<< HEAD
         "fastapi": {
             "hashes": [
                 "sha256:694a2b6c2607a61029a4be1c6613f84d74019cb9f7a41c7a475dca8e715f9368",
@@ -225,14 +217,13 @@
             ],
             "index": "pypi",
             "version": "==0.83.0"
-=======
+        },
         "distlib": {
             "hashes": [
                 "sha256:14bad2d9b04d3a36127ac97f30b12a19268f211063d8f8ee4f47108896e11b46",
                 "sha256:f35c4b692542ca110de7ef0bea44d73981caeb34ca0b9b6b2e6d7790dda8f80e"
             ],
             "version": "==0.3.6"
->>>>>>> 9b2eed00
         },
         "flake8": {
             "hashes": [
@@ -242,7 +233,6 @@
             "index": "pypi",
             "version": "==5.0.4"
         },
-<<<<<<< HEAD
         "h11": {
             "hashes": [
                 "sha256:36a3cb8c0a032f56e2da7084577878a035d3b61d104230d4bd49c0c6b555a9c6",
@@ -251,8 +241,6 @@
             "markers": "python_version >= '3.6'",
             "version": "==0.12.0"
         },
-=======
->>>>>>> 9b2eed00
         "idna": {
             "hashes": [
                 "sha256:84d9dd047ffa80596e0f246e2eab0b391788b0503584e8945f2368256d2735ff",
@@ -482,7 +470,6 @@
             "index": "pypi",
             "version": "==0.19.0"
         },
-<<<<<<< HEAD
         "sniffio": {
             "hashes": [
                 "sha256:e60305c5e5d314f5389259b7f22aaa33d8f7dee49763119234af3755c55b9101",
@@ -498,7 +485,7 @@
             ],
             "markers": "python_version >= '3.6'",
             "version": "==0.19.1"
-=======
+        },
         "python-dateutil": {
             "hashes": [
                 "sha256:0123cacc1627ae19ddf3c27a5de5bd67ee4586fbdd6440d9748f8abb483d3e86",
@@ -538,7 +525,6 @@
             ],
             "markers": "python_version >= '2.7' and python_version not in '3.0, 3.1, 3.2, 3.3'",
             "version": "==1.16.0"
->>>>>>> 9b2eed00
         },
         "toml": {
             "hashes": [
@@ -572,7 +558,6 @@
             "markers": "python_version >= '3.7'",
             "version": "==4.3.0"
         },
-<<<<<<< HEAD
         "uvicorn": {
             "hashes": [
                 "sha256:0abd429ebb41e604ed8d2be6c60530de3408f250e8d2d84967d85ba9e86fe3af",
@@ -580,7 +565,7 @@
             ],
             "index": "pypi",
             "version": "==0.18.3"
-=======
+        },
         "urllib3": {
             "hashes": [
                 "sha256:3fa96cf423e6987997fc326ae8df396db2a8b7c667747d47ddd8ecba91f4a74e",
@@ -604,7 +589,6 @@
             ],
             "markers": "python_version >= '2.7' and python_version not in '3.0, 3.1, 3.2, 3.3, 3.4'",
             "version": "==0.37.1"
->>>>>>> 9b2eed00
         }
     }
 }